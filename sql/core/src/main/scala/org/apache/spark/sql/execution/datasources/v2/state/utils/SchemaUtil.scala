/*
 * Licensed to the Apache Software Foundation (ASF) under one or more
 * contributor license agreements.  See the NOTICE file distributed with
 * this work for additional information regarding copyright ownership.
 * The ASF licenses this file to You under the Apache License, Version 2.0
 * (the "License"); you may not use this file except in compliance with
 * the License.  You may obtain a copy of the License at
 *
 *    http://www.apache.org/licenses/LICENSE-2.0
 *
 * Unless required by applicable law or agreed to in writing, software
 * distributed under the License is distributed on an "AS IS" BASIS,
 * WITHOUT WARRANTIES OR CONDITIONS OF ANY KIND, either express or implied.
 * See the License for the specific language governing permissions and
 * limitations under the License.
 */
package org.apache.spark.sql.execution.datasources.v2.state.utils

import scala.collection.mutable

import org.apache.spark.sql.AnalysisException
import org.apache.spark.sql.catalyst.InternalRow
import org.apache.spark.sql.catalyst.expressions.{GenericInternalRow, UnsafeRow}
<<<<<<< HEAD
import org.apache.spark.sql.catalyst.util.{ArrayBasedMapData, ArrayData}
import org.apache.spark.sql.execution.datasources.v2.state.{StateDataSourceErrors, StateSourceOptions}
import org.apache.spark.sql.execution.streaming.StateVariableType._
import org.apache.spark.sql.execution.streaming.TransformWithStateVariableInfo
import org.apache.spark.sql.execution.streaming.state.{StateStoreColFamilySchema, UnsafeRowPair}
import org.apache.spark.sql.types.{DataType, IntegerType, LongType, MapType, StringType, StructType}
=======
import org.apache.spark.sql.catalyst.util.GenericArrayData
import org.apache.spark.sql.execution.datasources.v2.state.{StateDataSourceErrors, StateSourceOptions}
import org.apache.spark.sql.execution.streaming.{StateVariableType, TransformWithStateVariableInfo}
import org.apache.spark.sql.execution.streaming.state.StateStoreColFamilySchema
import org.apache.spark.sql.types.{ArrayType, DataType, IntegerType, LongType, StringType, StructType}
>>>>>>> 3a4ea84f
import org.apache.spark.util.ArrayImplicits._

object SchemaUtil {
  def getSchemaAsDataType(schema: StructType, fieldName: String): DataType = {
    schema.getFieldIndex(fieldName) match {
      case Some(idx) => schema(idx).dataType
      case _ => throw new AnalysisException(
        errorClass = "_LEGACY_ERROR_TEMP_3074",
        messageParameters = Map(
          "fieldName" -> fieldName,
          "schema" -> schema.toString()))
    }
  }

  def getSourceSchema(
      sourceOptions: StateSourceOptions,
      keySchema: StructType,
      valueSchema: StructType,
      transformWithStateVariableInfoOpt: Option[TransformWithStateVariableInfo],
      stateStoreColFamilySchemaOpt: Option[StateStoreColFamilySchema]): StructType = {
    if (sourceOptions.readChangeFeed) {
      new StructType()
        .add("batch_id", LongType)
        .add("change_type", StringType)
        .add("key", keySchema)
        .add("value", valueSchema)
        .add("partition_id", IntegerType)
    } else if (transformWithStateVariableInfoOpt.isDefined) {
      require(stateStoreColFamilySchemaOpt.isDefined)
      generateSchemaForStateVar(transformWithStateVariableInfoOpt.get,
        stateStoreColFamilySchemaOpt.get)
    } else {
      new StructType()
        .add("key", keySchema)
        .add("value", valueSchema)
        .add("partition_id", IntegerType)
    }
  }

  def unifyStateRowPair(pair: (UnsafeRow, UnsafeRow), partition: Int): InternalRow = {
    val row = new GenericInternalRow(3)
    row.update(0, pair._1)
    row.update(1, pair._2)
    row.update(2, partition)
    row
  }

  def unifyStateRowPairWithMultipleValues(
      pair: (UnsafeRow, GenericArrayData),
      partition: Int): InternalRow = {
    val row = new GenericInternalRow(3)
    row.update(0, pair._1)
    row.update(1, pair._2)
    row.update(2, partition)
    row
  }

  /**
   * For map state variables, state rows are stored as composite key.
   * To return grouping key -> Map{user key -> value} as one state reader row to
   * the users, we need to perform grouping on state rows by their grouping key,
   * and construct a map for that grouping key.
   *
   * We traverse the iterator returned from state store,
   * and will only return a row for `next()` only if the grouping key in the next row
   * from state store is different (or there are no more rows)
   *
   * Note that all state rows with the same grouping key are co-located so they will
   * appear consecutively during the iterator traversal.
   */
  def unifyMapStateRowPair(
      stateRows: Iterator[UnsafeRowPair],
      compositeKeySchema: StructType,
      partitionId: Int): Iterator[InternalRow] = {
    val groupingKeySchema = SchemaUtil.getSchemaAsDataType(
      compositeKeySchema, "key"
    ).asInstanceOf[StructType]
    val userKeySchema = SchemaUtil.getSchemaAsDataType(
      compositeKeySchema, "userKey"
    ).asInstanceOf[StructType]

    def appendKVPairToMap(
        curMap: mutable.Map[Any, Any],
        stateRowPair: UnsafeRowPair): Unit = {
      curMap += (
        stateRowPair.key.get(1, userKeySchema)
          .asInstanceOf[UnsafeRow].copy() ->
          stateRowPair.value.copy()
        )
    }

    def updateDataRow(
        groupingKey: Any,
        curMap: mutable.Map[Any, Any]): GenericInternalRow = {
      val row = new GenericInternalRow(3)
      val mapData = new ArrayBasedMapData(
        ArrayData.toArrayData(curMap.keys.toArray),
        ArrayData.toArrayData(curMap.values.toArray)
      )
      row.update(0, groupingKey)
      row.update(1, mapData)
      row.update(2, partitionId)
      row
    }

    // All of the rows with the same grouping key were co-located and were
    // grouped together consecutively.
    new Iterator[InternalRow] {
      var curGroupingKey: UnsafeRow = _
      var curStateRowPair: UnsafeRowPair = _
      val curMap = mutable.Map.empty[Any, Any]

      override def hasNext: Boolean =
        stateRows.hasNext || !curMap.isEmpty

      override def next(): InternalRow = {
        var keepTraverse = true
        while (stateRows.hasNext && keepTraverse) {
          curStateRowPair = stateRows.next()
          if (curGroupingKey == null) {
            // First time in the iterator
            // Need to make a copy because we need to keep the
            // value across function calls
            curGroupingKey = curStateRowPair.key
              .get(0, groupingKeySchema).asInstanceOf[UnsafeRow].copy()
            appendKVPairToMap(curMap, curStateRowPair)
          } else {
            val curPairGroupingKey =
              curStateRowPair.key.get(0, groupingKeySchema)
            if (curPairGroupingKey == curGroupingKey) {
              appendKVPairToMap(curMap, curStateRowPair)
            } else {
              // find a different grouping key, exit loop and return a row
              keepTraverse = false
            }
          }
        }
        if (!keepTraverse) {
          // found a different grouping key
          val row = updateDataRow(curGroupingKey, curMap)
          // update vars
          curGroupingKey =
            curStateRowPair.key.get(0, groupingKeySchema)
              .asInstanceOf[UnsafeRow].copy()
          // empty the map, append current row
          curMap.clear()
          appendKVPairToMap(curMap, curStateRowPair)
          // return map value of previous grouping key
          row
        } else {
          // reach the end of the state rows
          if (curMap.isEmpty) null.asInstanceOf[InternalRow]
          else {
            val row = updateDataRow(curGroupingKey, curMap)
            // clear the map to end the iterator
            curMap.clear()
            row
          }
        }
      }
    }
  }

  def isValidSchema(
      sourceOptions: StateSourceOptions,
      schema: StructType,
      transformWithStateVariableInfoOpt: Option[TransformWithStateVariableInfo]): Boolean = {
  val expectedTypes = Map(
      "batch_id" -> classOf[LongType],
      "change_type" -> classOf[StringType],
      "key" -> classOf[StructType],
      "value" -> classOf[StructType],
<<<<<<< HEAD
      "map_value" -> classOf[MapType],
      "partition_id" -> classOf[IntegerType],
      "expiration_timestamp" -> classOf[LongType])
=======
      "single_value" -> classOf[StructType],
      "list_value" -> classOf[ArrayType],
      "partition_id" -> classOf[IntegerType])
>>>>>>> 3a4ea84f

    val expectedFieldNames = if (sourceOptions.readChangeFeed) {
      Seq("batch_id", "change_type", "key", "value", "partition_id")
    } else if (transformWithStateVariableInfoOpt.isDefined) {
      val stateVarInfo = transformWithStateVariableInfoOpt.get
      val stateVarType = stateVarInfo.stateVariableType

      stateVarType match {
<<<<<<< HEAD
        case ValueState =>
          if (hasTTLEnabled) {
            Seq("key", "value", "expiration_timestamp", "partition_id")
          } else {
            Seq("key", "value", "partition_id")
          }
=======
        case StateVariableType.ValueState =>
          Seq("key", "single_value", "partition_id")

        case StateVariableType.ListState =>
          Seq("key", "list_value", "partition_id")
>>>>>>> 3a4ea84f

        case MapState =>
          Seq("key", "map_value", "partition_id")

        case _ =>
          throw StateDataSourceErrors
            .internalError(s"Unsupported state variable type $stateVarType")
      }
    } else {
      Seq("key", "value", "partition_id")
    }

    if (schema.fieldNames.toImmutableArraySeq != expectedFieldNames) {
      false
    } else {
      schema.fieldNames.forall { fieldName =>
        expectedTypes(fieldName).isAssignableFrom(
          SchemaUtil.getSchemaAsDataType(schema, fieldName).getClass)
      }
    }
  }

  private def generateSchemaForStateVar(
      stateVarInfo: TransformWithStateVariableInfo,
      stateStoreColFamilySchema: StateStoreColFamilySchema): StructType = {
    val stateVarType = stateVarInfo.stateVariableType

    stateVarType match {
<<<<<<< HEAD
      case ValueState =>
        if (hasTTLEnabled) {
          val ttlValueSchema = SchemaUtil.getSchemaAsDataType(
            stateStoreColFamilySchema.valueSchema, "value").asInstanceOf[StructType]
          new StructType()
            .add("key", stateStoreColFamilySchema.keySchema)
            .add("value", ttlValueSchema)
            .add("expiration_timestamp", LongType)
            .add("partition_id", IntegerType)
        } else {
          new StructType()
            .add("key", stateStoreColFamilySchema.keySchema)
            .add("value", stateStoreColFamilySchema.valueSchema)
            .add("partition_id", IntegerType)
        }
=======
      case StateVariableType.ValueState =>
        new StructType()
          .add("key", stateStoreColFamilySchema.keySchema)
          .add("single_value", stateStoreColFamilySchema.valueSchema)
          .add("partition_id", IntegerType)

      case StateVariableType.ListState =>
        new StructType()
          .add("key", stateStoreColFamilySchema.keySchema)
          .add("list_value", ArrayType(stateStoreColFamilySchema.valueSchema))
          .add("partition_id", IntegerType)
>>>>>>> 3a4ea84f

      case MapState =>
        val groupingKeySchema = SchemaUtil.getSchemaAsDataType(
          stateStoreColFamilySchema.keySchema, "key")
        val userKeySchema = stateStoreColFamilySchema.userKeyEncoderSchema.get
        val valueMapSchema = MapType.apply(
          keyType = userKeySchema,
          valueType = stateStoreColFamilySchema.valueSchema
        )

        new StructType()
          .add("key", groupingKeySchema)
          .add("map_value", valueMapSchema)
          .add("partition_id", IntegerType)

      case _ =>
        throw StateDataSourceErrors.internalError(s"Unsupported state variable type $stateVarType")
    }
  }

  /**
   * Helper functions for map state data source reader.
   *
   * Map state variables are stored in RocksDB state store has the schema of
   * `TransformWithStateKeyValueRowSchemaUtils.getCompositeKeySchema()`;
   * But for state store reader, we need to return in format of:
   * "key": groupingKey, "map_value": Map(userKey -> value).
   *
   * The following functions help to translate between two schema.
   */
  def isMapStateVariable(
      stateVariableInfoOpt: Option[TransformWithStateVariableInfo]): Boolean = {
    stateVariableInfoOpt.isDefined &&
      stateVariableInfoOpt.get.stateVariableType == MapState
  }

  /**
   * Given key-value schema generated from `generateSchemaForStateVar()`,
   * returns the compositeKey schema that key is stored in the state store
   */
  def getCompositeKeySchema(schema: StructType): StructType = {
    val groupingKeySchema = SchemaUtil.getSchemaAsDataType(
      schema, "key").asInstanceOf[StructType]
    val userKeySchema = try {
      Option(
        SchemaUtil.getSchemaAsDataType(schema, "map_value").asInstanceOf[MapType]
          .keyType.asInstanceOf[StructType])
    } catch {
      case _: Exception =>
        None
    }
    new StructType()
      .add("key", groupingKeySchema)
      .add("userKey", userKeySchema.get)
  }

  /**
   * Given key-value schema generated from `generateSchemaForStateVar()`,
   * returns the value schema that it is stored in the state store
   */
  def getValueSchema(schema: StructType): StructType = {
    SchemaUtil.getSchemaAsDataType(schema, "map_value").asInstanceOf[MapType]
      .valueType.asInstanceOf[StructType]
  }
}<|MERGE_RESOLUTION|>--- conflicted
+++ resolved
@@ -21,20 +21,12 @@
 import org.apache.spark.sql.AnalysisException
 import org.apache.spark.sql.catalyst.InternalRow
 import org.apache.spark.sql.catalyst.expressions.{GenericInternalRow, UnsafeRow}
-<<<<<<< HEAD
-import org.apache.spark.sql.catalyst.util.{ArrayBasedMapData, ArrayData}
+import org.apache.spark.sql.catalyst.util.{ArrayBasedMapData, ArrayData, GenericArrayData}
 import org.apache.spark.sql.execution.datasources.v2.state.{StateDataSourceErrors, StateSourceOptions}
 import org.apache.spark.sql.execution.streaming.StateVariableType._
 import org.apache.spark.sql.execution.streaming.TransformWithStateVariableInfo
 import org.apache.spark.sql.execution.streaming.state.{StateStoreColFamilySchema, UnsafeRowPair}
-import org.apache.spark.sql.types.{DataType, IntegerType, LongType, MapType, StringType, StructType}
-=======
-import org.apache.spark.sql.catalyst.util.GenericArrayData
-import org.apache.spark.sql.execution.datasources.v2.state.{StateDataSourceErrors, StateSourceOptions}
-import org.apache.spark.sql.execution.streaming.{StateVariableType, TransformWithStateVariableInfo}
-import org.apache.spark.sql.execution.streaming.state.StateStoreColFamilySchema
-import org.apache.spark.sql.types.{ArrayType, DataType, IntegerType, LongType, StringType, StructType}
->>>>>>> 3a4ea84f
+import org.apache.spark.sql.types.{ArrayType, DataType, IntegerType, LongType, MapType, StringType, StructType}
 import org.apache.spark.util.ArrayImplicits._
 
 object SchemaUtil {
@@ -207,15 +199,10 @@
       "change_type" -> classOf[StringType],
       "key" -> classOf[StructType],
       "value" -> classOf[StructType],
-<<<<<<< HEAD
-      "map_value" -> classOf[MapType],
-      "partition_id" -> classOf[IntegerType],
-      "expiration_timestamp" -> classOf[LongType])
-=======
       "single_value" -> classOf[StructType],
       "list_value" -> classOf[ArrayType],
+      "map_value" -> classOf[MapType],
       "partition_id" -> classOf[IntegerType])
->>>>>>> 3a4ea84f
 
     val expectedFieldNames = if (sourceOptions.readChangeFeed) {
       Seq("batch_id", "change_type", "key", "value", "partition_id")
@@ -224,20 +211,11 @@
       val stateVarType = stateVarInfo.stateVariableType
 
       stateVarType match {
-<<<<<<< HEAD
         case ValueState =>
-          if (hasTTLEnabled) {
-            Seq("key", "value", "expiration_timestamp", "partition_id")
-          } else {
-            Seq("key", "value", "partition_id")
-          }
-=======
-        case StateVariableType.ValueState =>
           Seq("key", "single_value", "partition_id")
 
-        case StateVariableType.ListState =>
+        case ListState =>
           Seq("key", "list_value", "partition_id")
->>>>>>> 3a4ea84f
 
         case MapState =>
           Seq("key", "map_value", "partition_id")
@@ -266,23 +244,6 @@
     val stateVarType = stateVarInfo.stateVariableType
 
     stateVarType match {
-<<<<<<< HEAD
-      case ValueState =>
-        if (hasTTLEnabled) {
-          val ttlValueSchema = SchemaUtil.getSchemaAsDataType(
-            stateStoreColFamilySchema.valueSchema, "value").asInstanceOf[StructType]
-          new StructType()
-            .add("key", stateStoreColFamilySchema.keySchema)
-            .add("value", ttlValueSchema)
-            .add("expiration_timestamp", LongType)
-            .add("partition_id", IntegerType)
-        } else {
-          new StructType()
-            .add("key", stateStoreColFamilySchema.keySchema)
-            .add("value", stateStoreColFamilySchema.valueSchema)
-            .add("partition_id", IntegerType)
-        }
-=======
       case StateVariableType.ValueState =>
         new StructType()
           .add("key", stateStoreColFamilySchema.keySchema)
@@ -294,7 +255,6 @@
           .add("key", stateStoreColFamilySchema.keySchema)
           .add("list_value", ArrayType(stateStoreColFamilySchema.valueSchema))
           .add("partition_id", IntegerType)
->>>>>>> 3a4ea84f
 
       case MapState =>
         val groupingKeySchema = SchemaUtil.getSchemaAsDataType(
