--- conflicted
+++ resolved
@@ -76,7 +76,6 @@
       messageParameters = Map("stateName" -> stateName))
   }
 
-<<<<<<< HEAD
   def incorrectNumOrderingColsNotSupported(numOrderingCols: String):
     StateStoreIncorrectNumOrderingColsNotSupported = {
     new StateStoreIncorrectNumOrderingColsNotSupported(numOrderingCols)
@@ -85,10 +84,11 @@
   def variableSizeOrderingColsNotSupported(fieldName: String, index: String):
     StateStoreVariableSizeOrderingColsNotSupported = {
     new StateStoreVariableSizeOrderingColsNotSupported(fieldName, index)
-=======
+  }
+
   def cannotCreateColumnFamilyWithReservedChars(colFamilyName: String):
     StateStoreCannotCreateColumnFamilyWithReservedChars = {
-      new StateStoreCannotCreateColumnFamilyWithReservedChars(colFamilyName)
+    new StateStoreCannotCreateColumnFamilyWithReservedChars(colFamilyName)
   }
 
   def cannotPerformOperationWithInvalidTimeoutMode(
@@ -101,7 +101,6 @@
       operationType: String,
       handleState: String): StatefulProcessorCannotPerformOperationWithInvalidHandleState = {
     new StatefulProcessorCannotPerformOperationWithInvalidHandleState(operationType, handleState)
->>>>>>> 7c81bdf1
   }
 }
 
