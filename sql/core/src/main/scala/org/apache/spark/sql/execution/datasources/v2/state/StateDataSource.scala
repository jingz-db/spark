--- conflicted
+++ resolved
@@ -176,7 +176,6 @@
     keyStateEncoderSpec
   }
 
-<<<<<<< HEAD
   private def generateSchemaForStateVar(
       stateVarInfo: TransformWithStateVariableInfo,
       stateStoreColFamilySchema: StateStoreColFamilySchema): StructType = {
@@ -221,9 +220,6 @@
     }
   }
 
-
-=======
->>>>>>> ac270924
   override def inferSchema(options: CaseInsensitiveStringMap): StructType = {
     val partitionId = StateStore.PARTITION_ID_TO_CHECK_SCHEMA
     val sourceOptions = StateSourceOptions.apply(session, hadoopConf, options)
