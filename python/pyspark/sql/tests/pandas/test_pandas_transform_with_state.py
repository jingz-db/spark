#
# Licensed to the Apache Software Foundation (ASF) under one or more
# contributor license agreements.  See the NOTICE file distributed with
# this work for additional information regarding copyright ownership.
# The ASF licenses this file to You under the Apache License, Version 2.0
# (the "License"); you may not use this file except in compliance with
# the License.  You may obtain a copy of the License at
#
#    http://www.apache.org/licenses/LICENSE-2.0
#
# Unless required by applicable law or agreed to in writing, software
# distributed under the License is distributed on an "AS IS" BASIS,
# WITHOUT WARRANTIES OR CONDITIONS OF ANY KIND, either express or implied.
# See the License for the specific language governing permissions and
# limitations under the License.
#

import json
import os
import time
import tempfile
from pyspark.sql.streaming import StatefulProcessor, StatefulProcessorHandle
from typing import Iterator

import unittest
from typing import cast

from pyspark import SparkConf
from pyspark.errors import PySparkRuntimeError
from pyspark.sql.functions import array_sort, col, explode, split
from pyspark.sql.types import (
    StringType,
    StructType,
    StructField,
    Row,
    IntegerType,
    TimestampType,
    LongType,
    BooleanType,
    FloatType,
)
from pyspark.testing import assertDataFrameEqual
from pyspark.testing.sqlutils import (
    ReusedSQLTestCase,
    have_pandas,
    have_pyarrow,
    pandas_requirement_message,
    pyarrow_requirement_message,
)

if have_pandas:
    import pandas as pd


@unittest.skipIf(
    not have_pandas or not have_pyarrow,
    cast(str, pandas_requirement_message or pyarrow_requirement_message),
)
class TransformWithStateInPandasTestsMixin:
    @classmethod
    def conf(cls):
        cfg = SparkConf()
        cfg.set("spark.sql.shuffle.partitions", "5")
        cfg.set(
            "spark.sql.streaming.stateStore.providerClass",
            "org.apache.spark.sql.execution.streaming.state.RocksDBStateStoreProvider",
        )
        cfg.set("spark.sql.execution.arrow.transformWithStateInPandas.maxRecordsPerBatch", "2")
        cfg.set("spark.sql.session.timeZone", "UTC")
        # TODO SPARK-50180 this config is to stop query from FEB sink gracefully
        cfg.set("spark.sql.streaming.noDataMicroBatches.enabled", "false")
        return cfg

    def _prepare_input_data(self, input_path, col1, col2):
        with open(input_path, "w") as fw:
            for e1, e2 in zip(col1, col2):
                fw.write(f"{e1}, {e2}\n")

    def _prepare_test_resource1(self, input_path):
        self._prepare_input_data(input_path + "/text-test1.txt", [0, 0, 1, 1], [123, 46, 146, 346])

    def _prepare_test_resource2(self, input_path):
        self._prepare_input_data(
            input_path + "/text-test2.txt", [0, 0, 0, 1, 1], [123, 223, 323, 246, 6]
        )

    def _prepare_test_resource3(self, input_path):
        self._prepare_input_data(input_path + "/text-test3.txt", [0, 1], [123, 6])

    def _prepare_test_resource4(self, input_path):
        self._prepare_input_data(input_path + "/text-test4.txt", [0, 1], [123, 6])

    def _prepare_test_resource5(self, input_path):
        self._prepare_input_data(input_path + "/text-test5.txt", [0, 1], [123, 6])

    def _build_test_df(self, input_path):
        df = self.spark.readStream.format("text").option("maxFilesPerTrigger", 1).load(input_path)
        df_split = df.withColumn("split_values", split(df["value"], ","))
        df_final = df_split.select(
            df_split.split_values.getItem(0).alias("id").cast("string"),
            df_split.split_values.getItem(1).alias("temperature").cast("int"),
        )
        return df_final

    def _prepare_input_data_with_3_cols(self, input_path, col1, col2, col3):
        with open(input_path, "w") as fw:
            for e1, e2, e3 in zip(col1, col2, col3):
                fw.write(f"{e1},{e2},{e3}\n")

    def build_test_df_with_3_cols(self, input_path):
        df = self.spark.readStream.format("text").option("maxFilesPerTrigger", 1).load(input_path)
        df_split = df.withColumn("split_values", split(df["value"], ","))
        df_final = df_split.select(
            df_split.split_values.getItem(0).alias("id1").cast("string"),
            df_split.split_values.getItem(1).alias("temperature").cast("int"),
            df_split.split_values.getItem(2).alias("id2").cast("string"),
        )
        return df_final

    def _test_transform_with_state_in_pandas_basic(
        self,
        stateful_processor,
        check_results,
        single_batch=False,
        timeMode="None",
        checkpoint_path=None,
        initial_state=None,
    ):
        input_path = tempfile.mkdtemp()
        if checkpoint_path is None:
            checkpoint_path = tempfile.mkdtemp()
        self._prepare_test_resource1(input_path)
        if not single_batch:
            time.sleep(2)
            self._prepare_test_resource2(input_path)

        df = self._build_test_df(input_path)

        for q in self.spark.streams.active:
            q.stop()
        self.assertTrue(df.isStreaming)

        output_schema = StructType(
            [
                StructField("id", StringType(), True),
                StructField("countAsString", StringType(), True),
            ]
        )

        q = (
            df.groupBy("id")
            .transformWithStateInPandas(
                statefulProcessor=stateful_processor,
                outputStructType=output_schema,
                outputMode="Update",
                timeMode=timeMode,
                initialState=initial_state,
            )
            .writeStream.queryName("this_query")
            .option("checkpointLocation", checkpoint_path)
            .foreachBatch(check_results)
            .outputMode("update")
            .start()
        )

        self.assertEqual(q.name, "this_query")
        self.assertTrue(q.isActive)
        q.processAllAvailable()
        q.awaitTermination(10)
        self.assertTrue(q.exception() is None)

    def test_transform_with_state_in_pandas_basic(self):
        def check_results(batch_df, batch_id):
            if batch_id == 0:
                assert set(batch_df.sort("id").collect()) == {
                    Row(id="0", countAsString="2"),
                    Row(id="1", countAsString="2"),
                }
            else:
                assert set(batch_df.sort("id").collect()) == {
                    Row(id="0", countAsString="3"),
                    Row(id="1", countAsString="2"),
                }

        self._test_transform_with_state_in_pandas_basic(SimpleStatefulProcessor(), check_results)

    def test_transform_with_state_in_pandas_non_exist_value_state(self):
        def check_results(batch_df, _):
            assert set(batch_df.sort("id").collect()) == {
                Row(id="0", countAsString="0"),
                Row(id="1", countAsString="0"),
            }

        self._test_transform_with_state_in_pandas_basic(
            InvalidSimpleStatefulProcessor(), check_results, True
        )

    def test_transform_with_state_in_pandas_query_restarts(self):
        root_path = tempfile.mkdtemp()
        input_path = root_path + "/input"
        os.makedirs(input_path, exist_ok=True)
        checkpoint_path = root_path + "/checkpoint"
        output_path = root_path + "/output"

        self._prepare_test_resource1(input_path)

        df = self._build_test_df(input_path)

        for q in self.spark.streams.active:
            q.stop()
        self.assertTrue(df.isStreaming)

        output_schema = StructType(
            [
                StructField("id", StringType(), True),
                StructField("countAsString", StringType(), True),
            ]
        )

        base_query = (
            df.groupBy("id")
            .transformWithStateInPandas(
                statefulProcessor=SimpleStatefulProcessor(),
                outputStructType=output_schema,
                outputMode="Update",
                timeMode="None",
            )
            .writeStream.queryName("this_query")
            .format("parquet")
            .outputMode("append")
            .option("checkpointLocation", checkpoint_path)
            .option("path", output_path)
        )
        q = base_query.start()
        self.assertEqual(q.name, "this_query")
        self.assertTrue(q.isActive)
        q.processAllAvailable()
        q.awaitTermination(10)
        self.assertTrue(q.exception() is None)

        # Verify custom metrics.
        self.assertTrue(q.lastProgress.stateOperators[0].customMetrics["numValueStateVars"] > 0)
        self.assertTrue(q.lastProgress.stateOperators[0].customMetrics["numDeletedStateVars"] > 0)

        q.stop()

        self._prepare_test_resource2(input_path)

        q = base_query.start()
        self.assertEqual(q.name, "this_query")
        self.assertTrue(q.isActive)
        q.processAllAvailable()
        q.awaitTermination(10)
        self.assertTrue(q.exception() is None)
        result_df = self.spark.read.parquet(output_path)
        assert set(result_df.sort("id").collect()) == {
            Row(id="0", countAsString="2"),
            Row(id="0", countAsString="3"),
            Row(id="1", countAsString="2"),
            Row(id="1", countAsString="2"),
        }

    def test_transform_with_state_in_pandas_list_state(self):
        def check_results(batch_df, _):
            assert set(batch_df.sort("id").collect()) == {
                Row(id="0", countAsString="2"),
                Row(id="1", countAsString="2"),
            }

        self._test_transform_with_state_in_pandas_basic(ListStateProcessor(), check_results, True)

    # test list state with ttl has the same behavior as list state when state doesn't expire.
    def test_transform_with_state_in_pandas_list_state_large_ttl(self):
        def check_results(batch_df, batch_id):
            assert set(batch_df.sort("id").collect()) == {
                Row(id="0", countAsString="2"),
                Row(id="1", countAsString="2"),
            }

        self._test_transform_with_state_in_pandas_basic(
            ListStateLargeTTLProcessor(), check_results, True, "processingTime"
        )

    def test_transform_with_state_in_pandas_map_state(self):
        def check_results(batch_df, _):
            assert set(batch_df.sort("id").collect()) == {
                Row(id="0", countAsString="2"),
                Row(id="1", countAsString="2"),
            }

        self._test_transform_with_state_in_pandas_basic(MapStateProcessor(), check_results, True)

    # test map state with ttl has the same behavior as map state when state doesn't expire.
    def test_transform_with_state_in_pandas_map_state_large_ttl(self):
        def check_results(batch_df, batch_id):
            assert set(batch_df.sort("id").collect()) == {
                Row(id="0", countAsString="2"),
                Row(id="1", countAsString="2"),
            }

        self._test_transform_with_state_in_pandas_basic(
            MapStateLargeTTLProcessor(), check_results, True, "processingTime"
        )

    # test value state with ttl has the same behavior as value state when
    # state doesn't expire.
    def test_value_state_ttl_basic(self):
        def check_results(batch_df, batch_id):
            if batch_id == 0:
                assert set(batch_df.sort("id").collect()) == {
                    Row(id="0", countAsString="2"),
                    Row(id="1", countAsString="2"),
                }
            else:
                assert set(batch_df.sort("id").collect()) == {
                    Row(id="0", countAsString="3"),
                    Row(id="1", countAsString="2"),
                }

        self._test_transform_with_state_in_pandas_basic(
            SimpleTTLStatefulProcessor(), check_results, False, "processingTime"
        )

    # TODO SPARK-50908 holistic fix for TTL suite
    @unittest.skip("test is flaky and it is only a timing issue, skipping until we can resolve")
    def test_value_state_ttl_expiration(self):
        def check_results(batch_df, batch_id):
            if batch_id == 0:
                assertDataFrameEqual(
                    batch_df,
                    [
                        Row(id="ttl-count-0", count=1),
                        Row(id="count-0", count=1),
                        Row(id="ttl-list-state-count-0", count=1),
                        Row(id="ttl-map-state-count-0", count=1),
                        Row(id="ttl-count-1", count=1),
                        Row(id="count-1", count=1),
                        Row(id="ttl-list-state-count-1", count=1),
                        Row(id="ttl-map-state-count-1", count=1),
                    ],
                )
            elif batch_id == 1:
                assertDataFrameEqual(
                    batch_df,
                    [
                        Row(id="ttl-count-0", count=2),
                        Row(id="count-0", count=2),
                        Row(id="ttl-list-state-count-0", count=3),
                        Row(id="ttl-map-state-count-0", count=2),
                        Row(id="ttl-count-1", count=2),
                        Row(id="count-1", count=2),
                        Row(id="ttl-list-state-count-1", count=3),
                        Row(id="ttl-map-state-count-1", count=2),
                    ],
                )
            else:
                # ttl-count-0 expire and restart from count 0.
                # The TTL for value state ttl_count_state gets reset in batch 1 because of the
                # update operation and ttl-count-1 keeps the state.
                # ttl-list-state-count-0 expire and restart from count 0.
                # The TTL for list state ttl_list_state gets reset in batch 1 because of the
                # put operation and ttl-list-state-count-1 keeps the state.
                # non-ttl state never expires
                assertDataFrameEqual(
                    batch_df,
                    [
                        Row(id="ttl-count-0", count=1),
                        Row(id="count-0", count=3),
                        Row(id="ttl-list-state-count-0", count=1),
                        Row(id="ttl-map-state-count-0", count=1),
                        Row(id="ttl-count-1", count=3),
                        Row(id="count-1", count=3),
                        Row(id="ttl-list-state-count-1", count=7),
                        Row(id="ttl-map-state-count-1", count=3),
                    ],
                )

            if batch_id == 0 or batch_id == 1:
                time.sleep(4)

        input_dir = tempfile.TemporaryDirectory()
        input_path = input_dir.name
        try:
            df = self._build_test_df(input_path)
            self._prepare_input_data(input_path + "/batch1.txt", [1, 0], [0, 0])
            self._prepare_input_data(input_path + "/batch2.txt", [1, 0], [0, 0])
            self._prepare_input_data(input_path + "/batch3.txt", [1, 0], [0, 0])
            for q in self.spark.streams.active:
                q.stop()
            output_schema = StructType(
                [
                    StructField("id", StringType(), True),
                    StructField("count", IntegerType(), True),
                ]
            )

            q = (
                df.groupBy("id")
                .transformWithStateInPandas(
                    statefulProcessor=TTLStatefulProcessor(),
                    outputStructType=output_schema,
                    outputMode="Update",
                    timeMode="processingTime",
                )
                .writeStream.foreachBatch(check_results)
                .outputMode("update")
                .start()
            )
            self.assertTrue(q.isActive)
            q.processAllAvailable()
            q.stop()
            q.awaitTermination()
            self.assertTrue(q.exception() is None)
        finally:
            input_dir.cleanup()

    def _test_transform_with_state_in_pandas_proc_timer(self, stateful_processor, check_results):
        input_path = tempfile.mkdtemp()
        self._prepare_test_resource3(input_path)
        time.sleep(2)
        self._prepare_test_resource1(input_path)
        time.sleep(2)
        self._prepare_test_resource2(input_path)

        df = self._build_test_df(input_path)

        for q in self.spark.streams.active:
            q.stop()
        self.assertTrue(df.isStreaming)

        output_schema = StructType(
            [
                StructField("id", StringType(), True),
                StructField("countAsString", StringType(), True),
                StructField("timeValues", StringType(), True),
            ]
        )

        query_name = "processing_time_test_query"
        q = (
            df.groupBy("id")
            .transformWithStateInPandas(
                statefulProcessor=stateful_processor,
                outputStructType=output_schema,
                outputMode="Update",
                timeMode="processingtime",
            )
            .writeStream.queryName(query_name)
            .foreachBatch(check_results)
            .outputMode("update")
            .start()
        )

        self.assertEqual(q.name, query_name)
        self.assertTrue(q.isActive)
        q.processAllAvailable()
        q.awaitTermination(10)
        self.assertTrue(q.exception() is None)

    def test_transform_with_state_in_pandas_proc_timer(self):
        def check_results(batch_df, batch_id):
            # helper function to check expired timestamp is smaller than current processing time
            def check_timestamp(batch_df):
                expired_df = (
                    batch_df.filter(batch_df["countAsString"] == "-1")
                    .select("id", "timeValues")
                    .withColumnRenamed("timeValues", "expiredTimestamp")
                )
                count_df = (
                    batch_df.filter(batch_df["countAsString"] != "-1")
                    .select("id", "timeValues")
                    .withColumnRenamed("timeValues", "countStateTimestamp")
                )
                joined_df = expired_df.join(count_df, on="id")
                for row in joined_df.collect():
                    assert row["expiredTimestamp"] < row["countStateTimestamp"]

            if batch_id == 0:
                assert set(batch_df.sort("id").select("id", "countAsString").collect()) == {
                    Row(id="0", countAsString="1"),
                    Row(id="1", countAsString="1"),
                }
            elif batch_id == 1:
                # for key 0, the accumulated count is emitted before the count state is cleared
                # during the timer process
                assert set(batch_df.sort("id").select("id", "countAsString").collect()) == {
                    Row(id="0", countAsString="3"),
                    Row(id="0", countAsString="-1"),
                    Row(id="1", countAsString="3"),
                }
                check_timestamp(batch_df)

            else:
                assert set(batch_df.sort("id").select("id", "countAsString").collect()) == {
                    Row(id="0", countAsString="3"),
                    Row(id="0", countAsString="-1"),
                    Row(id="1", countAsString="5"),
                }

        self._test_transform_with_state_in_pandas_proc_timer(
            ProcTimeStatefulProcessor(), check_results
        )

    def _test_transform_with_state_in_pandas_event_time(self, stateful_processor, check_results):
        import pyspark.sql.functions as f

        input_path = tempfile.mkdtemp()

        def prepare_batch1(input_path):
            with open(input_path + "/text-test3.txt", "w") as fw:
                fw.write("a, 20\n")

        def prepare_batch2(input_path):
            with open(input_path + "/text-test1.txt", "w") as fw:
                fw.write("a, 4\n")

        def prepare_batch3(input_path):
            with open(input_path + "/text-test2.txt", "w") as fw:
                fw.write("a, 11\n")
                fw.write("a, 13\n")
                fw.write("a, 15\n")

        prepare_batch1(input_path)
        time.sleep(2)
        prepare_batch2(input_path)
        time.sleep(2)
        prepare_batch3(input_path)

        df = self._build_test_df(input_path)
        df = df.select(
            "id", f.from_unixtime(f.col("temperature")).alias("eventTime").cast("timestamp")
        ).withWatermark("eventTime", "10 seconds")

        for q in self.spark.streams.active:
            q.stop()
        self.assertTrue(df.isStreaming)

        output_schema = StructType(
            [StructField("id", StringType(), True), StructField("timestamp", StringType(), True)]
        )

        query_name = "event_time_test_query"
        q = (
            df.groupBy("id")
            .transformWithStateInPandas(
                statefulProcessor=stateful_processor,
                outputStructType=output_schema,
                outputMode="Update",
                timeMode="eventtime",
            )
            .writeStream.queryName(query_name)
            .foreachBatch(check_results)
            .outputMode("update")
            .start()
        )

        self.assertEqual(q.name, query_name)
        self.assertTrue(q.isActive)
        q.processAllAvailable()
        q.awaitTermination(10)
        self.assertTrue(q.exception() is None)

    def test_transform_with_state_in_pandas_event_time(self):
        def check_results(batch_df, batch_id):
            if batch_id == 0:
                # watermark for late event = 0
                # watermark for eviction = 0
                # timer is registered with expiration time = 0, hence expired at the same batch
                assert set(batch_df.sort("id").collect()) == {
                    Row(id="a", timestamp="20"),
                    Row(id="a-expired", timestamp="0"),
                }
            elif batch_id == 1:
                # watermark for late event = 0
                # watermark for eviction = 10 (20 - 10)
                # timer is registered with expiration time = 10, hence expired at the same batch
                assert set(batch_df.sort("id").collect()) == {
                    Row(id="a", timestamp="4"),
                    Row(id="a-expired", timestamp="10000"),
                }
            else:
                # watermark for late event = 10
                # watermark for eviction = 10 (unchanged as 4 < 10)
                # timer is registered with expiration time = 10, hence expired at the same batch
                assert set(batch_df.sort("id").collect()) == {
                    Row(id="a", timestamp="15"),
                    Row(id="a-expired", timestamp="10000"),
                }

        self._test_transform_with_state_in_pandas_event_time(
            EventTimeStatefulProcessor(), check_results
        )

    def _test_transform_with_state_init_state_in_pandas(
        self,
        stateful_processor,
        check_results,
        time_mode="None",
        checkpoint_path=None,
        initial_state=None,
    ):
        input_path = tempfile.mkdtemp()
        if checkpoint_path is None:
            checkpoint_path = tempfile.mkdtemp()
        self._prepare_test_resource1(input_path)
        time.sleep(2)
        self._prepare_input_data(input_path + "/text-test2.txt", [0, 3], [67, 12])

        for q in self.spark.streams.active:
            q.stop()

        df = self._build_test_df(input_path)
        self.assertTrue(df.isStreaming)

        output_schema = "id string, value string"

        if initial_state is None:
            data = [("0", 789), ("3", 987)]
            initial_state = self.spark.createDataFrame(data, "id string, initVal int").groupBy("id")

        q = (
            df.groupBy("id")
            .transformWithStateInPandas(
                statefulProcessor=stateful_processor,
                outputStructType=output_schema,
                outputMode="Update",
                timeMode=time_mode,
                initialState=initial_state,
            )
            .writeStream.queryName("this_query")
            .option("checkpointLocation", checkpoint_path)
            .foreachBatch(check_results)
            .outputMode("update")
            .start()
        )

        self.assertEqual(q.name, "this_query")
        self.assertTrue(q.isActive)
        q.processAllAvailable()
        q.awaitTermination(10)
        self.assertTrue(q.exception() is None)

    def test_transform_with_state_init_state_in_pandas(self):
        def check_results(batch_df, batch_id):
            if batch_id == 0:
                # for key 0, initial state was processed and it was only processed once;
                # for key 1, it did not appear in the initial state df;
                # for key 3, it did not appear in the first batch of input keys
                # so it won't be emitted
                assert set(batch_df.sort("id").collect()) == {
                    Row(id="0", value=str(789 + 123 + 46)),
                    Row(id="1", value=str(146 + 346)),
                }
            else:
                # for key 0, verify initial state was only processed once in the first batch;
                # for key 3, verify init state was processed and reflected in the accumulated value
                assert set(batch_df.sort("id").collect()) == {
                    Row(id="0", value=str(789 + 123 + 46 + 67)),
                    Row(id="3", value=str(987 + 12)),
                }

        self._test_transform_with_state_init_state_in_pandas(
            SimpleStatefulProcessorWithInitialState(), check_results
        )

    def _test_transform_with_state_non_contiguous_grouping_cols(
        self, stateful_processor, check_results, initial_state=None
    ):
        input_path = tempfile.mkdtemp()
        self._prepare_input_data_with_3_cols(
            input_path + "/text-test1.txt", [0, 0, 1, 1], [123, 46, 146, 346], [1, 1, 2, 2]
        )

        df = self.build_test_df_with_3_cols(input_path)

        for q in self.spark.streams.active:
            q.stop()
        self.assertTrue(df.isStreaming)

        output_schema = StructType(
            [
                StructField("id1", StringType(), True),
                StructField("id2", StringType(), True),
                StructField("value", StringType(), True),
            ]
        )

        q = (
            df.groupBy("id1", "id2")
            .transformWithStateInPandas(
                statefulProcessor=stateful_processor,
                outputStructType=output_schema,
                outputMode="Update",
                timeMode="None",
                initialState=initial_state,
            )
            .writeStream.queryName("this_query")
            .foreachBatch(check_results)
            .outputMode("update")
            .start()
        )

        self.assertEqual(q.name, "this_query")
        self.assertTrue(q.isActive)
        q.processAllAvailable()
        q.awaitTermination(10)
        self.assertTrue(q.exception() is None)

    def test_transform_with_state_non_contiguous_grouping_cols(self):
        def check_results(batch_df, batch_id):
            assert set(batch_df.collect()) == {
                Row(id1="0", id2="1", value=str(123 + 46)),
                Row(id1="1", id2="2", value=str(146 + 346)),
            }

        self._test_transform_with_state_non_contiguous_grouping_cols(
            SimpleStatefulProcessorWithInitialState(), check_results
        )

    def test_transform_with_state_non_contiguous_grouping_cols_with_init_state(self):
        def check_results(batch_df, batch_id):
            # initial state for key (0, 1) is processed
            assert set(batch_df.collect()) == {
                Row(id1="0", id2="1", value=str(789 + 123 + 46)),
                Row(id1="1", id2="2", value=str(146 + 346)),
            }

        # grouping key of initial state is also not starting from the beginning of attributes
        data = [(789, "0", "1"), (987, "3", "2")]
        initial_state = self.spark.createDataFrame(
            data, "initVal int, id1 string, id2 string"
        ).groupBy("id1", "id2")

        self._test_transform_with_state_non_contiguous_grouping_cols(
            SimpleStatefulProcessorWithInitialState(), check_results, initial_state
        )

    def _test_transform_with_state_in_pandas_chaining_ops(
        self, stateful_processor, check_results, timeMode="None", grouping_cols=["outputTimestamp"]
    ):
        import pyspark.sql.functions as f

        input_path = tempfile.mkdtemp()
        self._prepare_input_data(input_path + "/text-test3.txt", ["a", "b"], [10, 15])
        time.sleep(2)
        self._prepare_input_data(input_path + "/text-test4.txt", ["a", "c"], [11, 25])
        time.sleep(2)
        self._prepare_input_data(input_path + "/text-test1.txt", ["a"], [5])

        df = self._build_test_df(input_path)
        df = df.select(
            "id", f.from_unixtime(f.col("temperature")).alias("eventTime").cast("timestamp")
        ).withWatermark("eventTime", "5 seconds")

        for q in self.spark.streams.active:
            q.stop()
        self.assertTrue(df.isStreaming)

        output_schema = StructType(
            [
                StructField("id", StringType(), True),
                StructField("outputTimestamp", TimestampType(), True),
            ]
        )

        q = (
            df.groupBy("id")
            .transformWithStateInPandas(
                statefulProcessor=stateful_processor,
                outputStructType=output_schema,
                outputMode="Append",
                timeMode=timeMode,
                eventTimeColumnName="outputTimestamp",
            )
            .groupBy(grouping_cols)
            .count()
            .writeStream.queryName("chaining_ops_query")
            .foreachBatch(check_results)
            .outputMode("append")
            .start()
        )

        self.assertEqual(q.name, "chaining_ops_query")
        self.assertTrue(q.isActive)
        q.processAllAvailable()
        q.awaitTermination(10)

    def test_transform_with_state_in_pandas_chaining_ops(self):
        def check_results(batch_df, batch_id):
            import datetime

            if batch_id == 0:
                assert batch_df.isEmpty()
            elif batch_id == 1:
                # eviction watermark = 15 - 5 = 10 (max event time from batch 0),
                # late event watermark = 0 (eviction event time from batch 0)
                assert set(
                    batch_df.sort("outputTimestamp").select("outputTimestamp", "count").collect()
                ) == {
                    Row(outputTimestamp=datetime.datetime(1970, 1, 1, 0, 0, 10), count=1),
                }
            elif batch_id == 2:
                # eviction watermark = 25 - 5 = 20, late event watermark = 10;
                # row with watermark=5<10 is dropped so it does not show up in the results;
                # row with eventTime<=20 are finalized and emitted
                assert set(
                    batch_df.sort("outputTimestamp").select("outputTimestamp", "count").collect()
                ) == {
                    Row(outputTimestamp=datetime.datetime(1970, 1, 1, 0, 0, 11), count=1),
                    Row(outputTimestamp=datetime.datetime(1970, 1, 1, 0, 0, 15), count=1),
                }

        self._test_transform_with_state_in_pandas_chaining_ops(
            StatefulProcessorChainingOps(), check_results, "eventTime"
        )
        self._test_transform_with_state_in_pandas_chaining_ops(
            StatefulProcessorChainingOps(), check_results, "eventTime", ["outputTimestamp", "id"]
        )

    def test_transform_with_state_init_state_with_timers(self):
        def check_results(batch_df, batch_id):
            if batch_id == 0:
                # timers are registered and handled in the first batch for
                # rows in initial state; For key=0 and key=3 which contains
                # expired timers, both should be handled by handleExpiredTimers
                # regardless of whether key exists in the data rows or not
                expired_df = batch_df.filter(batch_df["id"].contains("expired"))
                data_df = batch_df.filter(~batch_df["id"].contains("expired"))
                assert set(expired_df.sort("id").select("id").collect()) == {
                    Row(id="0-expired"),
                    Row(id="3-expired"),
                }
                assert set(data_df.sort("id").collect()) == {
                    Row(id="0", value=str(789 + 123 + 46)),
                    Row(id="1", value=str(146 + 346)),
                }
            else:
                # handleInitialState is only processed in the first batch,
                # no more timer is registered so no more expired timers
                assert set(batch_df.sort("id").collect()) == {
                    Row(id="0", value=str(789 + 123 + 46 + 67)),
                    Row(id="3", value=str(987 + 12)),
                }

        self._test_transform_with_state_init_state_in_pandas(
            StatefulProcessorWithInitialStateTimers(), check_results, "processingTime"
        )

    def test_transform_with_state_in_pandas_batch_query(self):
        data = [("0", 123), ("0", 46), ("1", 146), ("1", 346)]
        df = self.spark.createDataFrame(data, "id string, temperature int")

        output_schema = StructType(
            [
                StructField("id", StringType(), True),
                StructField("countAsString", StringType(), True),
            ]
        )
        batch_result = df.groupBy("id").transformWithStateInPandas(
            statefulProcessor=MapStateProcessor(),
            outputStructType=output_schema,
            outputMode="Update",
            timeMode="None",
        )
        assert set(batch_result.sort("id").collect()) == {
            Row(id="0", countAsString="2"),
            Row(id="1", countAsString="2"),
        }

    def test_transform_with_state_in_pandas_batch_query_initial_state(self):
        data = [("0", 123), ("0", 46), ("1", 146), ("1", 346)]
        df = self.spark.createDataFrame(data, "id string, temperature int")

        init_data = [("0", 789), ("3", 987)]
        initial_state = self.spark.createDataFrame(init_data, "id string, initVal int").groupBy(
            "id"
        )

        output_schema = StructType(
            [
                StructField("id", StringType(), True),
                StructField("value", StringType(), True),
            ]
        )
        batch_result = df.groupBy("id").transformWithStateInPandas(
            statefulProcessor=SimpleStatefulProcessorWithInitialState(),
            outputStructType=output_schema,
            outputMode="Update",
            timeMode="None",
            initialState=initial_state,
        )
        assert set(batch_result.sort("id").collect()) == {
            Row(id="0", value=str(789 + 123 + 46)),
            Row(id="1", value=str(146 + 346)),
        }

    # This test covers mapState with TTL, an empty state variable
    # and additional test against initial state python runner
    @unittest.skipIf(
        "COVERAGE_PROCESS_START" in os.environ, "Flaky with coverage enabled, skipping for now."
    )
    def test_transform_with_map_state_metadata(self):
        self._test_transform_with_map_state_metadata(None)

    def test_transform_with_map_state_metadata_with_init_state(self):
        # run the same test suite again but with no-op initial state
        # TWS with initial state is using a different python runner
        init_data = [("0", 789), ("3", 987)]
        initial_state = self.spark.createDataFrame(init_data, "id string, temperature int").groupBy(
            "id"
        )
        self._test_transform_with_map_state_metadata(initial_state)

    def _test_transform_with_map_state_metadata(self, initial_state):
        checkpoint_path = tempfile.mktemp()

        def check_results(batch_df, batch_id):
            if batch_id == 0:
                assert set(batch_df.sort("id").collect()) == {
                    Row(id="0", countAsString="2"),
                    Row(id="1", countAsString="2"),
                }
            else:
                # check for state metadata source
                metadata_df = batch_df.sparkSession.read.format("state-metadata").load(
                    checkpoint_path
                )
                assert set(
                    metadata_df.select(
                        "operatorId",
                        "operatorName",
                        "stateStoreName",
                        "numPartitions",
                        "minBatchId",
                        "maxBatchId",
                    ).collect()
                ) == {
                    Row(
                        operatorId=0,
                        operatorName="transformWithStateInPandasExec",
                        stateStoreName="default",
                        numPartitions=5,
                        minBatchId=0,
                        maxBatchId=0,
                    )
                }
                operator_properties_json_obj = json.loads(
                    metadata_df.select("operatorProperties").collect()[0][0]
                )
                assert operator_properties_json_obj["timeMode"] == "ProcessingTime"
                assert operator_properties_json_obj["outputMode"] == "Update"

                state_var_list = operator_properties_json_obj["stateVariables"]
                assert len(state_var_list) == 3
                for state_var in state_var_list:
                    if state_var["stateName"] == "mapState":
                        assert state_var["stateVariableType"] == "MapState"
                        assert state_var["ttlEnabled"]
                    elif state_var["stateName"] == "listState":
                        assert state_var["stateVariableType"] == "ListState"
                        assert not state_var["ttlEnabled"]
                    else:
                        assert state_var["stateName"] == "$procTimers_keyToTimestamp"
                        assert state_var["stateVariableType"] == "TimerState"

                # check for state data source
                map_state_df = (
                    batch_df.sparkSession.read.format("statestore")
                    .option("path", checkpoint_path)
                    .option("stateVarName", "mapState")
                    .load()
                )
                assert map_state_df.selectExpr(
                    "key.id AS groupingKey",
                    "user_map_key.name AS mapKey",
                    "user_map_value.value.count AS mapValue",
                ).sort("groupingKey").collect() == [
                    Row(groupingKey="0", mapKey="key2", mapValue=2),
                    Row(groupingKey="1", mapKey="key2", mapValue=2),
                ]

                # check for map state with flatten option
                map_state_df_non_flatten = (
                    batch_df.sparkSession.read.format("statestore")
                    .option("path", checkpoint_path)
                    .option("stateVarName", "mapState")
                    .option("flattenCollectionTypes", False)
                    .load()
                )
                assert map_state_df_non_flatten.select(
                    "key.id", explode(col("map_value")).alias("map_key", "map_value")
                ).selectExpr(
                    "id AS groupingKey",
                    "map_key.name AS mapKey",
                    "map_value.value.count AS mapValue",
                ).sort(
                    "groupingKey"
                ).collect() == [
                    Row(groupingKey="0", mapKey="key2", mapValue=2),
                    Row(groupingKey="1", mapKey="key2", mapValue=2),
                ]

                ttl_df = map_state_df.selectExpr(
                    "user_map_value.ttlExpirationMs AS TTLVal"
                ).collect()
                # check if there are two rows containing TTL value in map state dataframe
                assert len(ttl_df) == 2
                # check if two rows are of the same TTL value
                assert len(set(ttl_df)) == 1

                list_state_df = (
                    batch_df.sparkSession.read.format("statestore")
                    .option("path", checkpoint_path)
                    .option("stateVarName", "listState")
                    .load()
                )
                assert list_state_df.isEmpty()

        self._test_transform_with_state_in_pandas_basic(
            MapStateLargeTTLProcessor(),
            check_results,
            True,
            "processingTime",
            checkpoint_path=checkpoint_path,
            initial_state=initial_state,
        )

    # This test covers multiple list state variables and flatten option
    def test_transform_with_list_state_metadata(self):
        checkpoint_path = tempfile.mktemp()

        def check_results(batch_df, batch_id):
            if batch_id == 0:
                assert set(batch_df.sort("id").collect()) == {
                    Row(id="0", countAsString="2"),
                    Row(id="1", countAsString="2"),
                }
            else:
                # check for state metadata source
                metadata_df = batch_df.sparkSession.read.format("state-metadata").load(
                    checkpoint_path
                )
                operator_properties_json_obj = json.loads(
                    metadata_df.select("operatorProperties").collect()[0][0]
                )
                state_var_list = operator_properties_json_obj["stateVariables"]
                assert len(state_var_list) == 3
                for state_var in state_var_list:
                    if state_var["stateName"] in ["listState1", "listState2"]:
                        state_var["stateVariableType"] == "ListState"
                    else:
                        assert state_var["stateName"] == "$procTimers_keyToTimestamp"
                        assert state_var["stateVariableType"] == "TimerState"

                # check for state data source and flatten option
                list_state_1_df = (
                    batch_df.sparkSession.read.format("statestore")
                    .option("path", checkpoint_path)
                    .option("stateVarName", "listState1")
                    .option("flattenCollectionTypes", True)
                    .load()
                )
                assert list_state_1_df.selectExpr(
                    "key.id AS groupingKey",
                    "list_element.temperature AS listElement",
                ).sort("groupingKey", "listElement").collect() == [
                    Row(groupingKey="0", listElement=20),
                    Row(groupingKey="0", listElement=20),
                    Row(groupingKey="0", listElement=111),
                    Row(groupingKey="0", listElement=120),
                    Row(groupingKey="0", listElement=120),
                    Row(groupingKey="1", listElement=20),
                    Row(groupingKey="1", listElement=20),
                    Row(groupingKey="1", listElement=111),
                    Row(groupingKey="1", listElement=120),
                    Row(groupingKey="1", listElement=120),
                ]

                list_state_2_df = (
                    batch_df.sparkSession.read.format("statestore")
                    .option("path", checkpoint_path)
                    .option("stateVarName", "listState2")
                    .option("flattenCollectionTypes", False)
                    .load()
                )
                assert list_state_2_df.selectExpr(
                    "key.id AS groupingKey", "list_value.temperature AS valueList"
                ).sort("groupingKey").withColumn(
                    "valueSortedList", array_sort(col("valueList"))
                ).select(
                    "groupingKey", "valueSortedList"
                ).collect() == [
                    Row(groupingKey="0", valueSortedList=[20, 20, 120, 120, 222]),
                    Row(groupingKey="1", valueSortedList=[20, 20, 120, 120, 222]),
                ]

        self._test_transform_with_state_in_pandas_basic(
            ListStateProcessor(),
            check_results,
            True,
            "processingTime",
            checkpoint_path=checkpoint_path,
            initial_state=None,
        )

    # This test covers value state variable and read change feed,
    # snapshotStartBatchId related options
    def test_transform_with_value_state_metadata(self):
        checkpoint_path = tempfile.mktemp()

        def check_results(batch_df, batch_id):
            if batch_id == 0:
                assert set(batch_df.sort("id").collect()) == {
                    Row(id="0", countAsString="2"),
                    Row(id="1", countAsString="2"),
                }
            else:
                assert set(batch_df.sort("id").collect()) == {
                    Row(id="0", countAsString="3"),
                    Row(id="1", countAsString="2"),
                }

                # check for state metadata source
                metadata_df = batch_df.sparkSession.read.format("state-metadata").load(
                    checkpoint_path
                )
                operator_properties_json_obj = json.loads(
                    metadata_df.select("operatorProperties").collect()[0][0]
                )
                state_var_list = operator_properties_json_obj["stateVariables"]

                assert len(state_var_list) == 3
                for state_var in state_var_list:
                    if state_var["stateName"] in ["numViolations", "tempState"]:
                        state_var["stateVariableType"] == "ValueState"
                    else:
                        assert state_var["stateName"] == "$procTimers_keyToTimestamp"
                        assert state_var["stateVariableType"] == "TimerState"

                # check for state data source and readChangeFeed
                value_state_df = (
                    batch_df.sparkSession.read.format("statestore")
                    .option("path", checkpoint_path)
                    .option("stateVarName", "numViolations")
                    .option("readChangeFeed", True)
                    .option("changeStartBatchId", 0)
                    .load()
                ).selectExpr(
                    "change_type", "key.id AS groupingKey", "value.value AS value", "partition_id"
                )

                assert value_state_df.select("change_type", "groupingKey", "value").sort(
                    "groupingKey"
                ).collect() == [
                    Row(change_type="update", groupingKey="0", value=1),
                    Row(change_type="update", groupingKey="1", value=2),
                ]

                partition_id_list = [
                    row["partition_id"] for row in value_state_df.select("partition_id").collect()
                ]

                for partition_id in partition_id_list:
                    # check for state data source and snapshotStartBatchId options
                    state_snapshot_df = (
                        batch_df.sparkSession.read.format("statestore")
                        .option("path", checkpoint_path)
                        .option("stateVarName", "numViolations")
                        .option("snapshotPartitionId", partition_id)
                        .option("snapshotStartBatchId", 0)
                        .load()
                    )

                    assert (
                        value_state_df.select("partition_id", "groupingKey", "value")
                        .filter(value_state_df["partition_id"] == partition_id)
                        .sort("groupingKey")
                        .collect()
                        == state_snapshot_df.selectExpr(
                            "partition_id", "key.id AS groupingKey", "value.value AS value"
                        )
                        .sort("groupingKey")
                        .collect()
                    )

        with self.sql_conf(
            {"spark.sql.streaming.stateStore.rocksdb.changelogCheckpointing.enabled": "true"}
        ):
            self._test_transform_with_state_in_pandas_basic(
                SimpleStatefulProcessor(),
                check_results,
                False,
                "processingTime",
                checkpoint_path=checkpoint_path,
            )

    def test_transform_with_state_restart_with_multiple_rows_init_state(self):
        def check_results(batch_df, _):
            assert set(batch_df.sort("id").collect()) == {
                Row(id="0", countAsString="2"),
                Row(id="1", countAsString="2"),
            }

        def check_results_for_new_query(batch_df, batch_id):
            if batch_id == 0:
                assert set(batch_df.sort("id").collect()) == {
                    Row(id="0", value=str(123 + 46)),
                    Row(id="1", value=str(146 + 346)),
                }
            else:
                assert set(batch_df.sort("id").collect()) == {
                    Row(id="0", value=str(123 + 46 + 67)),
                    Row(id="3", value=str(12)),
                }
                # verify values in initial state is appended into list state for all keys
                df = (
                    batch_df.sparkSession.read.format("statestore")
                    .option("path", new_checkpoint_path)
                    .option("stateVarName", "list_state")
                    .load()
                ).selectExpr("key.id AS id", "list_element.value AS value")

                def dataframe_to_value_list(output_df):
                    return [
                        row["value"] for row in output_df.sort("value").select("value").collect()
                    ]

                assert dataframe_to_value_list(df.filter(df.id == "0")) == [20, 20, 111, 120, 120]
                assert dataframe_to_value_list(df.filter(df.id == "1")) == [20, 20, 111, 120, 120]

        # run a tws query and read state data source dataframe from its checkpoint
        checkpoint_path = tempfile.mkdtemp()
        self._test_transform_with_state_in_pandas_basic(
            ListStateProcessor(), check_results, True, checkpoint_path=checkpoint_path
        )
        list_state_df = (
            self.spark.read.format("statestore")
            .option("path", checkpoint_path)
            .option("stateVarName", "listState1")
            .load()
        ).selectExpr("key.id AS id", "list_element.temperature AS initVal")
        init_df = list_state_df.groupBy("id")

        # run a new tws query and pass state data source dataframe as initial state
        # multiple rows exist in the initial state with the same grouping key
        new_checkpoint_path = tempfile.mkdtemp()
        self._test_transform_with_state_init_state_in_pandas(
            StatefulProcessorWithListStateInitialState(),
            check_results_for_new_query,
            checkpoint_path=new_checkpoint_path,
            initial_state=init_df,
        )

    # run the same test suites again but with single shuffle partition
    def test_transform_with_state_with_timers_single_partition(self):
        with self.sql_conf({"spark.sql.shuffle.partitions": "1"}):
            self.test_transform_with_state_init_state_with_timers()
            self.test_transform_with_state_in_pandas_event_time()
            self.test_transform_with_state_in_pandas_proc_timer()
            self.test_transform_with_state_restart_with_multiple_rows_init_state()

    def _run_evolution_test(self, processor, checkpoint_dir, check_results, df):
        output_schema = StructType(
            [
                StructField("id", StringType(), True),
                StructField("value", processor.state_schema, True),
            ]
        )

        # Stop any active streams first
        for q in self.spark.streams.active:
            q.stop()

        q = (
            df.groupBy("id")
            .transformWithStateInPandas(
                statefulProcessor=processor,
                outputStructType=output_schema,
                outputMode="Update",
                timeMode="None",
            )
            .writeStream.queryName("evolution_test")
            .option("checkpointLocation", checkpoint_dir)
            .foreachBatch(check_results)
            .outputMode("update")
            .start()
        )

        self.assertEqual(q.name, "evolution_test")
        self.assertTrue(q.isActive)
        q.processAllAvailable()
        q.awaitTermination(10)

    def test_schema_evolution_scenarios(self):
        """Test various schema evolution scenarios"""
        with self.sql_conf({"spark.sql.streaming.stateStore.encodingFormat": "avro"}):
            with tempfile.TemporaryDirectory() as checkpoint_dir:
                # Test 1: Basic state

                input_path = tempfile.mkdtemp()
                self._prepare_test_resource1(input_path)

                df = self._build_test_df(input_path)

                def check_basic_state(batch_df, batch_id):
                    result = batch_df.collect()[0]
                    assert result.value["id"] == 0  # First ID from test data
                    assert result.value["name"] == "name-0"

                self._run_evolution_test(BasicProcessor(), checkpoint_dir, check_basic_state, df)

                self._prepare_test_resource2(input_path)

                # Test 2: Add fields
                def check_add_fields(batch_df, batch_id):
                    result = batch_df.collect()[0]
                    # Check default values for existing key
                    assert result.value["id"] == 0
                    assert result.value["count"] is None
                    assert result.value["active"] is None
                    assert result.value["score"] is None

                self._run_evolution_test(AddFieldsProcessor(), checkpoint_dir, check_add_fields, df)
                self._prepare_test_resource3(input_path)

                # Test 3: Remove fields
                def check_remove_fields(batch_df, batch_id):
                    result = batch_df.collect()[0]
                    assert result.value["id"] == 0  # First ID from test data
                    assert result.value["name"] == "name-00"

                self._run_evolution_test(
                    RemoveFieldsProcessor(), checkpoint_dir, check_remove_fields, df
                )
                self._prepare_test_resource4(input_path)

                # Test 4: Reorder fields
                def check_reorder_fields(batch_df, batch_id):
                    result = batch_df.collect()[0]
                    assert result.value["name"] == "name-00"
                    assert result.value["id"] == 0

                self._run_evolution_test(
                    ReorderedFieldsProcessor(), checkpoint_dir, check_reorder_fields, df
                )
                self._prepare_test_resource5(input_path)

                # Test 5: Upcast type
                def check_upcast(batch_df, batch_id):
                    result = batch_df.collect()[0]
                    assert result.value["id"] == 1
                    assert result.value["name"] == "name-0"

                self._run_evolution_test(UpcastProcessor(), checkpoint_dir, check_upcast, df)

    # This test case verifies that an exception is thrown when downcasting, which violates
    # Avro's schema evolution rules
    def test_schema_evolution_fails(self):
        with self.sql_conf({"spark.sql.streaming.stateStore.encodingFormat": "avro"}):
            with tempfile.TemporaryDirectory() as checkpoint_dir:
                input_path = tempfile.mkdtemp()
                self._prepare_test_resource1(input_path)

                df = self._build_test_df(input_path)

                def check_add_fields(batch_df, batch_id):
                    results = batch_df.collect()
                    assert results[0].value["count"] == 100
                    assert results[0].value["active"]

                self._run_evolution_test(AddFieldsProcessor(), checkpoint_dir, check_add_fields, df)
                self._prepare_test_resource2(input_path)

                def check_upcast(batch_df, batch_id):
                    result = batch_df.collect()[0]
                    assert result.value["name"] == "name-0"

                # Long
                self._run_evolution_test(UpcastProcessor(), checkpoint_dir, check_upcast, df)
                self._prepare_test_resource3(input_path)

                def check_basic_state(batch_df, batch_id):
                    result = batch_df.collect()[0]
                    assert result.value["id"] == 0  # First ID from test data
                    assert result.value["name"] == "name-0"

                # Int
                try:
                    self._run_evolution_test(
                        BasicProcessor(),
                        checkpoint_dir,
                        check_basic_state,
                        df,
                    )
                except Exception as e:
                    # we are expecting an exception, verify it's the right one
                    from pyspark.errors.exceptions.captured import StreamingQueryException

                    if not isinstance(e, StreamingQueryException):
                        return False
                    error_msg = str(e)
                    assert (
                        "[STREAM_FAILED]" in error_msg
                        and "[STATE_STORE_INVALID_VALUE_SCHEMA_EVOLUTION]" in error_msg
                        and "Schema evolution is not possible" in error_msg
                    )

<<<<<<< HEAD
=======
                # Int
                self._run_evolution_test(
                    BasicProcessor(),
                    checkpoint_dir,
                    check_basic_state,
                    df,
                    check_exception=check_exception,
                )

    def test_not_nullable_fails(self):
        with self.sql_conf({"spark.sql.streaming.stateStore.encodingFormat": "avro"}):
            with tempfile.TemporaryDirectory() as checkpoint_dir:
                input_path = tempfile.mkdtemp()
                self._prepare_test_resource1(input_path)

                df = self._build_test_df(input_path)

                def check_basic_state(batch_df, batch_id):
                    result = batch_df.collect()[0]
                    assert result.value["id"] == 0  # First ID from test data
                    assert result.value["name"] == "name-0"

                def check_exception(error):
                    from pyspark.errors.exceptions.captured import StreamingQueryException

                    if not isinstance(error, StreamingQueryException):
                        return False

                    error_msg = str(error)
                    return (
                        "[TRANSFORM_WITH_STATE_SCHEMA_MUST_BE_NULLABLE]" in error_msg
                        and "column family state must be nullable" in error_msg
                    )

                self._run_evolution_test(
                    BasicProcessorNotNullable(),
                    checkpoint_dir,
                    check_basic_state,
                    df,
                    check_exception=check_exception,
                )

>>>>>>> c66cc0ea

class SimpleStatefulProcessorWithInitialState(StatefulProcessor):
    # this dict is the same as input initial state dataframe
    dict = {("0",): 789, ("3",): 987}

    def init(self, handle: StatefulProcessorHandle) -> None:
        state_schema = StructType([StructField("value", IntegerType(), True)])
        self.value_state = handle.getValueState("value_state", state_schema)
        self.handle = handle

    def handleInputRows(self, key, rows, timerValues) -> Iterator[pd.DataFrame]:
        exists = self.value_state.exists()
        if exists:
            value_row = self.value_state.get()
            existing_value = value_row[0]
        else:
            existing_value = 0

        accumulated_value = existing_value

        for pdf in rows:
            value = pdf["temperature"].astype(int).sum()
            accumulated_value += value

        self.value_state.update((accumulated_value,))

        if len(key) > 1:
            yield pd.DataFrame(
                {"id1": (key[0],), "id2": (key[1],), "value": str(accumulated_value)}
            )
        else:
            yield pd.DataFrame({"id": key, "value": str(accumulated_value)})

    def handleInitialState(self, key, initialState, timerValues) -> None:
        init_val = initialState.at[0, "initVal"]
        self.value_state.update((init_val,))
        if len(key) == 1:
            assert self.dict[key] == init_val

    def close(self) -> None:
        pass


class StatefulProcessorWithInitialStateTimers(SimpleStatefulProcessorWithInitialState):
    def handleExpiredTimer(self, key, timerValues, expiredTimerInfo) -> Iterator[pd.DataFrame]:
        self.handle.deleteTimer(expiredTimerInfo.getExpiryTimeInMs())
        str_key = f"{str(key[0])}-expired"
        yield pd.DataFrame({"id": (str_key,), "value": str(expiredTimerInfo.getExpiryTimeInMs())})

    def handleInitialState(self, key, initialState, timerValues) -> None:
        super().handleInitialState(key, initialState, timerValues)
        self.handle.registerTimer(timerValues.getCurrentProcessingTimeInMs() - 1)


class StatefulProcessorWithListStateInitialState(SimpleStatefulProcessorWithInitialState):
    def init(self, handle: StatefulProcessorHandle) -> None:
        super().init(handle)
        list_ele_schema = StructType([StructField("value", IntegerType(), True)])
        self.list_state = handle.getListState("list_state", list_ele_schema)

    def handleInitialState(self, key, initialState, timerValues) -> None:
        for val in initialState["initVal"].tolist():
            self.list_state.appendValue((val,))


# A stateful processor that output the max event time it has seen. Register timer for
# current watermark. Clear max state if timer expires.
class EventTimeStatefulProcessor(StatefulProcessor):
    def init(self, handle: StatefulProcessorHandle) -> None:
        state_schema = StructType([StructField("value", StringType(), True)])
        self.handle = handle
        self.max_state = handle.getValueState("max_state", state_schema)

    def handleExpiredTimer(self, key, timerValues, expiredTimerInfo) -> Iterator[pd.DataFrame]:
        self.max_state.clear()
        self.handle.deleteTimer(expiredTimerInfo.getExpiryTimeInMs())
        str_key = f"{str(key[0])}-expired"
        yield pd.DataFrame(
            {"id": (str_key,), "timestamp": str(expiredTimerInfo.getExpiryTimeInMs())}
        )

    def handleInputRows(self, key, rows, timerValues) -> Iterator[pd.DataFrame]:
        timestamp_list = []
        for pdf in rows:
            # int64 will represent timestamp in nanosecond, restore to second
            timestamp_list.extend((pdf["eventTime"].astype("int64") // 10**9).tolist())

        if self.max_state.exists():
            cur_max = int(self.max_state.get()[0])
        else:
            cur_max = 0
        max_event_time = str(max(cur_max, max(timestamp_list)))

        self.max_state.update((max_event_time,))
        self.handle.registerTimer(timerValues.getCurrentWatermarkInMs())

        yield pd.DataFrame({"id": key, "timestamp": max_event_time})

    def close(self) -> None:
        pass


# A stateful processor that output the accumulation of count of input rows; register
# processing timer and clear the counter if timer expires.
class ProcTimeStatefulProcessor(StatefulProcessor):
    def init(self, handle: StatefulProcessorHandle) -> None:
        state_schema = StructType([StructField("value", StringType(), True)])
        self.handle = handle
        self.count_state = handle.getValueState("count_state", state_schema)

    def handleExpiredTimer(self, key, timerValues, expiredTimerInfo) -> Iterator[pd.DataFrame]:
        # reset count state each time the timer is expired
        timer_list_1 = [e for e in self.handle.listTimers()]
        timer_list_2 = []
        idx = 0
        for e in self.handle.listTimers():
            timer_list_2.append(e)
            # check multiple iterator on the same grouping key works
            assert timer_list_2[idx] == timer_list_1[idx]
            idx += 1

        if len(timer_list_1) > 0:
            assert len(timer_list_1) == 2
        self.count_state.clear()
        self.handle.deleteTimer(expiredTimerInfo.getExpiryTimeInMs())
        yield pd.DataFrame(
            {
                "id": key,
                "countAsString": str("-1"),
                "timeValues": str(expiredTimerInfo.getExpiryTimeInMs()),
            }
        )

    def handleInputRows(self, key, rows, timerValues) -> Iterator[pd.DataFrame]:
        if not self.count_state.exists():
            count = 0
        else:
            count = int(self.count_state.get()[0])

        if key == ("0",):
            self.handle.registerTimer(timerValues.getCurrentProcessingTimeInMs() + 1)

        rows_count = 0
        for pdf in rows:
            pdf_count = len(pdf)
            rows_count += pdf_count

        count = count + rows_count

        self.count_state.update((str(count),))
        timestamp = str(timerValues.getCurrentProcessingTimeInMs())

        yield pd.DataFrame({"id": key, "countAsString": str(count), "timeValues": timestamp})

    def close(self) -> None:
        pass


class SimpleStatefulProcessor(StatefulProcessor, unittest.TestCase):
    dict = {0: {"0": 1, "1": 2}, 1: {"0": 4, "1": 3}}
    batch_id = 0

    def init(self, handle: StatefulProcessorHandle) -> None:
        # Test both string type and struct type schemas
        self.num_violations_state = handle.getValueState("numViolations", "value int")
        state_schema = StructType([StructField("value", IntegerType(), True)])
        self.temp_state = handle.getValueState("tempState", state_schema)
        handle.deleteIfExists("tempState")

    def handleInputRows(self, key, rows, timerValues) -> Iterator[pd.DataFrame]:
        with self.assertRaisesRegex(PySparkRuntimeError, "Error checking value state exists"):
            self.temp_state.exists()
        new_violations = 0
        count = 0
        key_str = key[0]
        exists = self.num_violations_state.exists()
        if exists:
            existing_violations_row = self.num_violations_state.get()
            existing_violations = existing_violations_row[0]
            assert existing_violations == self.dict[0][key_str]
            self.batch_id = 1
        else:
            existing_violations = 0
        for pdf in rows:
            pdf_count = pdf.count()
            count += pdf_count.get("temperature")
            violations_pdf = pdf.loc[pdf["temperature"] > 100]
            new_violations += violations_pdf.count().get("temperature")
        updated_violations = new_violations + existing_violations
        assert updated_violations == self.dict[self.batch_id][key_str]
        self.num_violations_state.update((updated_violations,))
        yield pd.DataFrame({"id": key, "countAsString": str(count)})

    def close(self) -> None:
        pass


class StatefulProcessorChainingOps(StatefulProcessor):
    def init(self, handle: StatefulProcessorHandle) -> None:
        pass

    def handleInputRows(self, key, rows, timerValues) -> Iterator[pd.DataFrame]:
        for pdf in rows:
            timestamp_list = pdf["eventTime"].tolist()
        yield pd.DataFrame({"id": key, "outputTimestamp": timestamp_list[0]})

    def close(self) -> None:
        pass


# A stateful processor that inherit all behavior of SimpleStatefulProcessor except that it use
# ttl state with a large timeout.
class SimpleTTLStatefulProcessor(SimpleStatefulProcessor, unittest.TestCase):
    def init(self, handle: StatefulProcessorHandle) -> None:
        state_schema = StructType([StructField("value", IntegerType(), True)])
        self.num_violations_state = handle.getValueState("numViolations", state_schema, 30000)
        self.temp_state = handle.getValueState("tempState", state_schema)
        handle.deleteIfExists("tempState")


class TTLStatefulProcessor(StatefulProcessor):
    def init(self, handle: StatefulProcessorHandle) -> None:
        state_schema = StructType([StructField("value", IntegerType(), True)])
        user_key_schema = StructType([StructField("id", StringType(), True)])
        self.ttl_count_state = handle.getValueState("ttl-state", state_schema, 10000)
        self.count_state = handle.getValueState("state", state_schema)
        self.ttl_list_state = handle.getListState("ttl-list-state", state_schema, 10000)
        self.ttl_map_state = handle.getMapState(
            "ttl-map-state", user_key_schema, state_schema, 10000
        )

    def handleInputRows(self, key, rows, timerValues) -> Iterator[pd.DataFrame]:
        count = 0
        ttl_count = 0
        ttl_list_state_count = 0
        ttl_map_state_count = 0
        id = key[0]
        if self.count_state.exists():
            count = self.count_state.get()[0]
        if self.ttl_count_state.exists():
            ttl_count = self.ttl_count_state.get()[0]
        if self.ttl_list_state.exists():
            iter = self.ttl_list_state.get()
            for s in iter:
                ttl_list_state_count += s[0]
        if self.ttl_map_state.exists():
            ttl_map_state_count = self.ttl_map_state.getValue(key)[0]
        for pdf in rows:
            pdf_count = pdf.count().get("temperature")
            count += pdf_count
            ttl_count += pdf_count
            ttl_list_state_count += pdf_count
            ttl_map_state_count += pdf_count

        self.count_state.update((count,))
        # skip updating state for the 2nd batch so that ttl state expire
        if not (ttl_count == 2 and id == "0"):
            self.ttl_count_state.update((ttl_count,))
            self.ttl_list_state.put([(ttl_list_state_count,), (ttl_list_state_count,)])
            self.ttl_map_state.updateValue(key, (ttl_map_state_count,))
        yield pd.DataFrame(
            {
                "id": [
                    f"ttl-count-{id}",
                    f"count-{id}",
                    f"ttl-list-state-count-{id}",
                    f"ttl-map-state-count-{id}",
                ],
                "count": [ttl_count, count, ttl_list_state_count, ttl_map_state_count],
            }
        )

    def close(self) -> None:
        pass


class InvalidSimpleStatefulProcessor(StatefulProcessor):
    def init(self, handle: StatefulProcessorHandle) -> None:
        state_schema = StructType([StructField("value", IntegerType(), True)])
        self.num_violations_state = handle.getValueState("numViolations", state_schema)

    def handleInputRows(self, key, rows, timerValues) -> Iterator[pd.DataFrame]:
        count = 0
        exists = self.num_violations_state.exists()
        assert not exists
        # try to get a state variable with no value
        assert self.num_violations_state.get() is None
        self.num_violations_state.clear()
        yield pd.DataFrame({"id": key, "countAsString": str(count)})

    def close(self) -> None:
        pass


class ListStateProcessor(StatefulProcessor):
    # Dict to store the expected results. The key represents the grouping key string, and the value
    # is a dictionary of pandas dataframe index -> expected temperature value. Since we set
    # maxRecordsPerBatch to 2, we expect the pandas dataframe dictionary to have 2 entries.
    dict = {0: 120, 1: 20}

    def init(self, handle: StatefulProcessorHandle) -> None:
        state_schema = StructType([StructField("temperature", IntegerType(), True)])
        self.list_state1 = handle.getListState("listState1", state_schema)
        self.list_state2 = handle.getListState("listState2", state_schema)

    def handleInputRows(self, key, rows, timerValues) -> Iterator[pd.DataFrame]:
        count = 0
        for pdf in rows:
            list_state_rows = [(120,), (20,)]
            self.list_state1.put(list_state_rows)
            self.list_state2.put(list_state_rows)
            self.list_state1.appendValue((111,))
            self.list_state2.appendValue((222,))
            self.list_state1.appendList(list_state_rows)
            self.list_state2.appendList(list_state_rows)
            pdf_count = pdf.count()
            count += pdf_count.get("temperature")
        iter1 = self.list_state1.get()
        iter2 = self.list_state2.get()
        # Mixing the iterator to test it we can resume from the correct point
        assert next(iter1)[0] == self.dict[0]
        assert next(iter2)[0] == self.dict[0]
        assert next(iter1)[0] == self.dict[1]
        assert next(iter2)[0] == self.dict[1]
        # Get another iterator for list_state1 to test if the 2 iterators (iter1 and iter3) don't
        # interfere with each other.
        iter3 = self.list_state1.get()
        assert next(iter3)[0] == self.dict[0]
        assert next(iter3)[0] == self.dict[1]
        # the second arrow batch should contain the appended value 111 for list_state1 and
        # 222 for list_state2
        assert next(iter1)[0] == 111
        assert next(iter2)[0] == 222
        assert next(iter3)[0] == 111
        # since we put another 2 rows after 111/222, check them here
        assert next(iter1)[0] == self.dict[0]
        assert next(iter2)[0] == self.dict[0]
        assert next(iter3)[0] == self.dict[0]
        assert next(iter1)[0] == self.dict[1]
        assert next(iter2)[0] == self.dict[1]
        assert next(iter3)[0] == self.dict[1]
        yield pd.DataFrame({"id": key, "countAsString": str(count)})

    def close(self) -> None:
        pass


class ListStateLargeTTLProcessor(ListStateProcessor):
    def init(self, handle: StatefulProcessorHandle) -> None:
        state_schema = StructType([StructField("temperature", IntegerType(), True)])
        self.list_state1 = handle.getListState("listState1", state_schema, 30000)
        self.list_state2 = handle.getListState("listState2", state_schema, 30000)


class MapStateProcessor(StatefulProcessor):
    def init(self, handle: StatefulProcessorHandle):
        # Test string type schemas
        self.map_state = handle.getMapState("mapState", "name string", "count int")

    def handleInputRows(self, key, rows, timerValues) -> Iterator[pd.DataFrame]:
        count = 0
        key1 = ("key1",)
        key2 = ("key2",)
        for pdf in rows:
            pdf_count = pdf.count()
            count += pdf_count.get("temperature")
        value1 = count
        value2 = count
        if self.map_state.exists():
            if self.map_state.containsKey(key1):
                value1 += self.map_state.getValue(key1)[0]
            if self.map_state.containsKey(key2):
                value2 += self.map_state.getValue(key2)[0]
        self.map_state.updateValue(key1, (value1,))
        self.map_state.updateValue(key2, (value2,))
        key_iter = self.map_state.keys()
        assert next(key_iter)[0] == "key1"
        assert next(key_iter)[0] == "key2"
        value_iter = self.map_state.values()
        assert next(value_iter)[0] == value1
        assert next(value_iter)[0] == value2
        map_iter = self.map_state.iterator()
        assert next(map_iter)[0] == key1
        assert next(map_iter)[1] == (value2,)
        self.map_state.removeKey(key1)
        assert not self.map_state.containsKey(key1)
        yield pd.DataFrame({"id": key, "countAsString": str(count)})

    def close(self) -> None:
        pass


# A stateful processor that inherit all behavior of MapStateProcessor except that it use
# ttl state with a large timeout.
class MapStateLargeTTLProcessor(MapStateProcessor):
    def init(self, handle: StatefulProcessorHandle) -> None:
        key_schema = StructType([StructField("name", StringType(), True)])
        value_schema = StructType([StructField("count", IntegerType(), True)])
        self.map_state = handle.getMapState("mapState", key_schema, value_schema, 30000)
        self.list_state = handle.getListState("listState", key_schema)


class BasicProcessor(StatefulProcessor):
    # Schema definitions
    state_schema = StructType(
        [StructField("id", IntegerType(), True), StructField("name", StringType(), True)]
    )

    def init(self, handle):
        self.state = handle.getValueState("state", self.state_schema)

    def handleInputRows(self, key, rows, timerValues) -> Iterator[pd.DataFrame]:
        for pdf in rows:
            pass
        id_val = int(key[0])
        name = f"name-{id_val}"
        self.state.update((id_val, name))
        yield pd.DataFrame({"id": [key[0]], "value": [{"id": id_val, "name": name}]})

    def close(self) -> None:
        pass


class BasicProcessorNotNullable(StatefulProcessor):
    # Schema definitions
    state_schema = StructType(
        [StructField("id", IntegerType(), False), StructField("name", StringType(), False)]
    )

    def init(self, handle):
        self.state = handle.getValueState("state", self.state_schema)

    def handleInputRows(self, key, rows, timerValues) -> Iterator[pd.DataFrame]:
        for pdf in rows:
            pass
        id_val = int(key[0])
        name = f"name-{id_val}"
        self.state.update((id_val, name))
        yield pd.DataFrame({"id": [key[0]], "value": [{"id": id_val, "name": name}]})

    def close(self) -> None:
        pass


class AddFieldsProcessor(StatefulProcessor):
    state_schema = StructType(
        [
            StructField("id", IntegerType(), True),
            StructField("name", StringType(), True),
            StructField("count", IntegerType(), True),
            StructField("active", BooleanType(), True),
            StructField("score", FloatType(), True),
        ]
    )

    def init(self, handle):
        self.state = handle.getValueState("state", self.state_schema)

    def handleInputRows(self, key, rows, timerValues) -> Iterator[pd.DataFrame]:
        for pdf in rows:
            pass
        id_val = int(key[0])
        name = f"name-{id_val}"

        if self.state.exists():
            state_data = self.state.get()
            state_dict = {
                "id": state_data[0],
                "name": state_data[1],
                "count": state_data[2],
                "active": state_data[3],
                "score": state_data[4],
            }
        else:
            state_dict = {
                "id": id_val,
                "name": name,
                "count": 100,
                "active": True,
                "score": 99.9,
            }

        self.state.update(
            (
                state_dict["id"],
                state_dict["name"] + "0",
                state_dict["count"],
                state_dict["active"],
                state_dict["score"],
            )
        )
        yield pd.DataFrame({"id": [key[0]], "value": [state_dict]})

    def close(self) -> None:
        pass


class RemoveFieldsProcessor(StatefulProcessor):
    # Schema definitions
    state_schema = StructType(
        [StructField("id", IntegerType(), True), StructField("name", StringType(), True)]
    )

    def init(self, handle):
        self.state = handle.getValueState("state", self.state_schema)

    def handleInputRows(self, key, rows, timerValues) -> Iterator[pd.DataFrame]:
        for pdf in rows:
            pass
        id_val = int(key[0])
        name = f"name-{id_val}"
        if self.state.exists():
            name = self.state.get()[1]
        self.state.update((id_val, name))
        yield pd.DataFrame({"id": [key[0]], "value": [{"id": id_val, "name": name}]})

    def close(self) -> None:
        pass


class ReorderedFieldsProcessor(StatefulProcessor):
    state_schema = StructType(
        [
            StructField("name", StringType(), True),
            StructField("id", IntegerType(), True),
            StructField("score", FloatType(), True),
            StructField("count", IntegerType(), True),
            StructField("active", BooleanType(), True),
        ]
    )

    def init(self, handle):
        self.state = handle.getValueState("state", self.state_schema)

    def handleInputRows(self, key, rows, timerValues) -> Iterator[pd.DataFrame]:
        for pdf in rows:
            pass
        id_val = int(key[0])
        name = f"name-{id_val}"

        if self.state.exists():
            state_data = self.state.get()
            state_dict = {
                "name": state_data[0],
                "id": state_data[1],
                "score": state_data[2],
                "count": state_data[3],
                "active": state_data[4],
            }
        else:
            state_dict = {
                "name": name,
                "id": id_val,
                "score": 99.9,
                "count": 100,
                "active": True,
            }
        self.state.update(
            (
                state_dict["name"],
                state_dict["id"],
                state_dict["score"],
                state_dict["count"],
                state_dict["active"],
            )
        )
        yield pd.DataFrame({"id": [key[0]], "value": [state_dict]})

    def close(self) -> None:
        pass


class UpcastProcessor(StatefulProcessor):
    state_schema = StructType(
        [
            StructField("id", LongType(), True),  # Upcast from Int to Long
            StructField("name", StringType(), True),
        ]
    )

    def init(self, handle):
        self.state = handle.getValueState("state", self.state_schema)

    def handleInputRows(self, key, rows, timerValues) -> Iterator[pd.DataFrame]:
        for pdf in rows:
            pass
        id_val = int(key[0])
        name = f"name-{id_val}"
        if self.state.exists():
            id_val += self.state.get()[0] + 1
        self.state.update((id_val, name))
        yield pd.DataFrame({"id": [key[0]], "value": [{"id": id_val, "name": name}]})

    def close(self) -> None:
        pass


class TransformWithStateInPandasTests(TransformWithStateInPandasTestsMixin, ReusedSQLTestCase):
    pass


if __name__ == "__main__":
    from pyspark.sql.tests.pandas.test_pandas_transform_with_state import *  # noqa: F401

    try:
        import xmlrunner

        testRunner = xmlrunner.XMLTestRunner(output="target/test-reports", verbosity=2)
    except ImportError:
        testRunner = None
    unittest.main(testRunner=testRunner, verbosity=2)<|MERGE_RESOLUTION|>--- conflicted
+++ resolved
@@ -1405,17 +1405,6 @@
                         and "Schema evolution is not possible" in error_msg
                     )
 
-<<<<<<< HEAD
-=======
-                # Int
-                self._run_evolution_test(
-                    BasicProcessor(),
-                    checkpoint_dir,
-                    check_basic_state,
-                    df,
-                    check_exception=check_exception,
-                )
-
     def test_not_nullable_fails(self):
         with self.sql_conf({"spark.sql.streaming.stateStore.encodingFormat": "avro"}):
             with tempfile.TemporaryDirectory() as checkpoint_dir:
@@ -1428,28 +1417,26 @@
                     result = batch_df.collect()[0]
                     assert result.value["id"] == 0  # First ID from test data
                     assert result.value["name"] == "name-0"
-
-                def check_exception(error):
-                    from pyspark.errors.exceptions.captured import StreamingQueryException
-
-                    if not isinstance(error, StreamingQueryException):
-                        return False
-
-                    error_msg = str(error)
-                    return (
-                        "[TRANSFORM_WITH_STATE_SCHEMA_MUST_BE_NULLABLE]" in error_msg
-                        and "column family state must be nullable" in error_msg
-                    )
-
-                self._run_evolution_test(
+                  
+                try:
+                  self._run_evolution_test(
                     BasicProcessorNotNullable(),
                     checkpoint_dir,
                     check_basic_state,
                     df,
-                    check_exception=check_exception,
-                )
-
->>>>>>> c66cc0ea
+                  )
+                except Exception as e:
+                  # we are expecting an exception, verify it's the right one
+                  from pyspark.errors.exceptions.captured import StreamingQueryException
+
+                  if not isinstance(e, StreamingQueryException):
+                      return False
+                  error_msg = str(e)
+                  assert (
+                      "[TRANSFORM_WITH_STATE_SCHEMA_MUST_BE_NULLABLE]" in error_msg
+                      and "column family state must be nullable" in error_msg
+                  )
+
 
 class SimpleStatefulProcessorWithInitialState(StatefulProcessor):
     # this dict is the same as input initial state dataframe
